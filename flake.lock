{
  "nodes": {
    "flake-utils": {
      "inputs": {
        "systems": "systems"
      },
      "locked": {
        "lastModified": 1710146030,
        "narHash": "sha256-SZ5L6eA7HJ/nmkzGG7/ISclqe6oZdOZTNoesiInkXPQ=",
        "owner": "numtide",
        "repo": "flake-utils",
        "rev": "b1d9ab70662946ef0850d488da1c9019f3a9752a",
        "type": "github"
      },
      "original": {
        "owner": "numtide",
        "repo": "flake-utils",
        "type": "github"
      }
    },
    "flake-utils_2": {
      "inputs": {
        "systems": "systems_2"
      },
      "locked": {
        "lastModified": 1705309234,
        "narHash": "sha256-uNRRNRKmJyCRC/8y1RqBkqWBLM034y4qN7EprSdmgyA=",
        "owner": "numtide",
        "repo": "flake-utils",
        "rev": "1ef2e671c3b0c19053962c07dbda38332dcebf26",
        "type": "github"
      },
      "original": {
        "owner": "numtide",
        "repo": "flake-utils",
        "type": "github"
      }
    },
    "nixpkgs": {
      "locked": {
<<<<<<< HEAD
        "lastModified": 1711703276,
        "narHash": "sha256-iMUFArF0WCatKK6RzfUJknjem0H9m4KgorO/p3Dopkk=",
        "owner": "NixOS",
        "repo": "nixpkgs",
        "rev": "d8fe5e6c92d0d190646fb9f1056741a229980089",
=======
        "lastModified": 1714253743,
        "narHash": "sha256-mdTQw2XlariysyScCv2tTE45QSU9v/ezLcHJ22f0Nxc=",
        "owner": "NixOS",
        "repo": "nixpkgs",
        "rev": "58a1abdbae3217ca6b702f03d3b35125d88a2994",
>>>>>>> 98e26f27
        "type": "github"
      },
      "original": {
        "owner": "NixOS",
        "ref": "nixos-unstable",
        "repo": "nixpkgs",
        "type": "github"
      }
    },
    "nixpkgs_2": {
      "locked": {
        "lastModified": 1706487304,
        "narHash": "sha256-LE8lVX28MV2jWJsidW13D2qrHU/RUUONendL2Q/WlJg=",
        "owner": "NixOS",
        "repo": "nixpkgs",
        "rev": "90f456026d284c22b3e3497be980b2e47d0b28ac",
        "type": "github"
      },
      "original": {
        "owner": "NixOS",
        "ref": "nixpkgs-unstable",
        "repo": "nixpkgs",
        "type": "github"
      }
    },
    "root": {
      "inputs": {
        "flake-utils": "flake-utils",
        "nixpkgs": "nixpkgs",
        "rust-overlay": "rust-overlay"
      }
    },
    "rust-overlay": {
      "inputs": {
        "flake-utils": "flake-utils_2",
        "nixpkgs": "nixpkgs_2"
      },
      "locked": {
<<<<<<< HEAD
        "lastModified": 1711764554,
        "narHash": "sha256-I2/x/jFd7MAuIi3+kncIF0zJwhkFzxpi5XFdT2RLOF8=",
        "owner": "oxalica",
        "repo": "rust-overlay",
        "rev": "7cf3d11d06dcd12fb62ca2c039f3c5e25b53c5a7",
=======
        "lastModified": 1714356894,
        "narHash": "sha256-W6Mss7AG6bnFT1BqRApHXvLXBrFOu7V0+EUe9iML30s=",
        "owner": "oxalica",
        "repo": "rust-overlay",
        "rev": "d9b44509b4064f0a3fc9c7c92a603861f52fbedc",
>>>>>>> 98e26f27
        "type": "github"
      },
      "original": {
        "owner": "oxalica",
        "repo": "rust-overlay",
        "type": "github"
      }
    },
    "systems": {
      "locked": {
        "lastModified": 1681028828,
        "narHash": "sha256-Vy1rq5AaRuLzOxct8nz4T6wlgyUR7zLU309k9mBC768=",
        "owner": "nix-systems",
        "repo": "default",
        "rev": "da67096a3b9bf56a91d16901293e51ba5b49a27e",
        "type": "github"
      },
      "original": {
        "owner": "nix-systems",
        "repo": "default",
        "type": "github"
      }
    },
    "systems_2": {
      "locked": {
        "lastModified": 1681028828,
        "narHash": "sha256-Vy1rq5AaRuLzOxct8nz4T6wlgyUR7zLU309k9mBC768=",
        "owner": "nix-systems",
        "repo": "default",
        "rev": "da67096a3b9bf56a91d16901293e51ba5b49a27e",
        "type": "github"
      },
      "original": {
        "owner": "nix-systems",
        "repo": "default",
        "type": "github"
      }
    }
  },
  "root": "root",
  "version": 7
}<|MERGE_RESOLUTION|>--- conflicted
+++ resolved
@@ -38,19 +38,11 @@
     },
     "nixpkgs": {
       "locked": {
-<<<<<<< HEAD
-        "lastModified": 1711703276,
-        "narHash": "sha256-iMUFArF0WCatKK6RzfUJknjem0H9m4KgorO/p3Dopkk=",
-        "owner": "NixOS",
-        "repo": "nixpkgs",
-        "rev": "d8fe5e6c92d0d190646fb9f1056741a229980089",
-=======
         "lastModified": 1714253743,
         "narHash": "sha256-mdTQw2XlariysyScCv2tTE45QSU9v/ezLcHJ22f0Nxc=",
         "owner": "NixOS",
         "repo": "nixpkgs",
         "rev": "58a1abdbae3217ca6b702f03d3b35125d88a2994",
->>>>>>> 98e26f27
         "type": "github"
       },
       "original": {
@@ -89,19 +81,11 @@
         "nixpkgs": "nixpkgs_2"
       },
       "locked": {
-<<<<<<< HEAD
-        "lastModified": 1711764554,
-        "narHash": "sha256-I2/x/jFd7MAuIi3+kncIF0zJwhkFzxpi5XFdT2RLOF8=",
-        "owner": "oxalica",
-        "repo": "rust-overlay",
-        "rev": "7cf3d11d06dcd12fb62ca2c039f3c5e25b53c5a7",
-=======
         "lastModified": 1714356894,
         "narHash": "sha256-W6Mss7AG6bnFT1BqRApHXvLXBrFOu7V0+EUe9iML30s=",
         "owner": "oxalica",
         "repo": "rust-overlay",
         "rev": "d9b44509b4064f0a3fc9c7c92a603861f52fbedc",
->>>>>>> 98e26f27
         "type": "github"
       },
       "original": {
