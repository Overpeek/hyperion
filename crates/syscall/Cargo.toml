[package]
name = "hyperion-syscall"
version.workspace = true
edition.workspace = true

[lints]
workspace = true

# See more keys and their definitions at https://doc.rust-lang.org/cargo/reference/manifest.html

[features]
rustc-dep-of-std = [
  "core",
	"compiler_builtins",
  "bitflags/rustc-dep-of-std",
]

[dependencies]
<<<<<<< HEAD
anyhow.workspace = true
bitflags.workspace = true
=======
# anyhow.workspace = true
bitflags = "2.4"
core = { version = "1.0.0", optional = true, package = "rustc-std-workspace-core" }
compiler_builtins = { version = "0.1", optional = true }
>>>>>>> 88cad949
# strum = { version = "0.25", default-features = false, features = ["derive"] }<|MERGE_RESOLUTION|>--- conflicted
+++ resolved
@@ -16,13 +16,7 @@
 ]
 
 [dependencies]
-<<<<<<< HEAD
-anyhow.workspace = true
 bitflags.workspace = true
-=======
-# anyhow.workspace = true
-bitflags = "2.4"
 core = { version = "1.0.0", optional = true, package = "rustc-std-workspace-core" }
 compiler_builtins = { version = "0.1", optional = true }
->>>>>>> 88cad949
 # strum = { version = "0.25", default-features = false, features = ["derive"] }