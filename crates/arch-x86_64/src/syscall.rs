--- conflicted
+++ resolved
@@ -1,4 +1,8 @@
-use core::{arch::naked_asm, fmt, mem::offset_of};
+use core::{
+    arch::{asm, naked_asm},
+    fmt,
+    mem::offset_of,
+};
 
 use crossbeam::atomic::AtomicCell;
 use x86_64::{
@@ -85,7 +89,6 @@
     }
 }
 
-<<<<<<< HEAD
 impl SyscallRegs {
     pub fn new(ip: u64, sp: u64, page_map: &PageMap) -> Self {
         let mut mxcsr = mxcsr::read();
@@ -97,62 +100,6 @@
                 | MxCsr::OVERFLOW_MASK
                 | MxCsr::UNDERFLOW_MASK
                 | MxCsr::PRECISION_MASK,
-=======
-//
-
-/// jump into the instruction pointer with a given stack and arguments
-///
-/// the processor switches into user privileges so it is safe to call with garbage args
-#[naked]
-#[no_mangle]
-pub extern "sysv64" fn userland(
-    _instr_ptr: VirtAddr,
-    _stack_ptr: VirtAddr,
-    _argc: u64,
-    _argv: u64,
-) -> ! {
-    // rdi = _instr_ptr
-    // rsi = _stack_ptr
-    // rdx = _argc
-    // rcx = _argv
-
-    // SAFETY:
-    // the processor jumps into user space with user privileges so it can't hurt the kernel
-    //
-    // this call won't return
-    unsafe {
-        naked_asm!(
-            "mov r8, rcx", // tmp save argc
-
-            // setup sysretq args
-            "mov rcx, rdi",
-            "mov rsp, rsi",
-            "mov r11, {rflags}",
-
-            // setup argc,argv
-            "mov rsi, r8",
-            "mov rdi, rdx",
-
-            // clear some registers
-            "xor rax, rax",
-            "xor rbx, rbx",
-            // no zeroing rcx, sysreq returns to the address in it (`instr_ptr`)
-            "xor rdx, rdx",
-            // "xor rdi, rdi",
-            // "xor rsi, rsi",
-            "xor rbp, rbp",
-            // no zeroing rsp, a stack is needed
-            "xor r8, r8",
-            "xor r9, r9",
-            "xor r10, r10",
-            // no zeroing r11, it holds RFLAGS
-            "xor r12, r12",
-            "xor r13, r13",
-            "xor r14, r14",
-            "xor r15, r15",
-            "sysretq",
-            rflags = const(RFlags::INTERRUPT_FLAG.bits()  /* | RFlags::TRAP_FLAG.bits() */)
->>>>>>> e4dc750b
         );
         let mut fxsave_reg = [0u32; 128];
         fxsave_reg[6] = mxcsr.bits();
@@ -181,23 +128,13 @@
         }
     }
 
-<<<<<<< HEAD
     #[naked]
     #[no_mangle]
     pub extern "sysv64" fn enter(&mut self) -> ! {
         // rdi = _args
         unsafe {
-            asm!(
+            naked_asm!(
                 "mov rsp, rdi", // set the stack ptr to point to _args temporarily
-=======
-#[naked]
-#[no_mangle]
-pub extern "sysv64" fn userland_return(_args: &mut SyscallRegs) -> ! {
-    // rdi = _args
-    unsafe {
-        naked_asm!(
-            "mov rsp, rdi", // set the stack ptr to point to _args temporarily
->>>>>>> e4dc750b
 
                 // load address space
                 "pop rax", // pop cr3 into a temprary register
@@ -208,7 +145,6 @@
                 // writing cr3, even if the value is the same, triggers a TLB flush (which is bad)
                 "2:",
 
-<<<<<<< HEAD
                 // load FPU/SSE/MMX state
                 "add rsp, 512",
                 "fxrstor64 [rsp]",
@@ -237,19 +173,8 @@
                 // TODO: fix the sysret vulnerability
                 "sysretq",
                 user_stack = const(offset_of!(ThreadLocalStorage, user_stack)),
-                options(noreturn)
             );
         }
-=======
-            "swapgs",
-            "pop QWORD PTR gs:{user_stack}",
-            "mov rsp, gs:{user_stack}",
-            "swapgs",
-            // TODO: fix the sysret vulnerability
-            "sysretq",
-            user_stack = const(offset_of!(ThreadLocalStorage, user_stack))
-        );
->>>>>>> e4dc750b
     }
 }
 
@@ -263,12 +188,8 @@
     // rsp = user stack
     // r11 = rflags
     unsafe {
-<<<<<<< HEAD
-        asm!(
-=======
         naked_asm!(
             "cli",
->>>>>>> e4dc750b
             "swapgs", // swap gs and kernelgs to open up a few temporary data locations
             "mov gs:{user_stack}, rsp",   // backup the user stack
             "mov rsp, gs:{kernel_stack}", // switch to the kernel stack
