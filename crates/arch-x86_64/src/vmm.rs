//! [`PageMap`] is the Page Table Manager
//!
// //! pages are mapped lazily when accessed according to the following mapping table
//!
//! | virtual                 | physical     | ~size                        | notes                               |
//! |-------------------------|--------------|------------------------------|-------------------------------------|
//! | `0x0`                   | -            | `0x1000` (1KiB)              | Null ptr guard page                 |
//! | `0x1000`                | ? (dynamic)  | TODO                         | User executable                     |
//! | TODO                    | ? (dynamic)  | TODO                         | User heap                           |
//! | `0x7FFB_FFFF_F000` [^1] | ? (dynamic)  | `0x2_0000_0000` (8GiB) [^2]  | User stacks                         |
//! | `0x7FFD_FFFF_F000`      | ? (dynamic)  | `0x2_0000_0000` (8GiB)       | User environment                    |
//! | `0x8000_0000_0000`      | -            | -                            | Non canonical addresses             |
//! | `0xFFFF_8000_0000_0000` | `0x0`        | `0x7FFD_8000_0000` (~128TiB) | Higher half direct mapping          |
//! | `0xFFFF_FFFD_8000_0000` | ? (dynamic)  | `0x2_0000_0000` (8GiB)       | Kernel stacks                       |
//! | `0xFFFF_FFFF_8000_0000` | ? (dynamic)  | `0x7FFF_F000` (~2GiB)        | Kernel executable                   |
//! | `0xFFFF_FFFF_FFFF_F000` | ? (dynamic)  | `0x1000` (1KiB)              | Current address space [^3]          |
//!
//! [^1]: [`USER_HEAP_TOP`]
//! [^2]: [`VIRT_STACK_SIZE_ALL`]
//! [^3]: the address space manager is of type [`Arc<AddressSpace>`]
//!
//! User and kernel stack spaces are split into stacks with the size of [`VIRT_STACK_SIZE`].

use alloc::collections::BTreeMap;
use core::{cmp::Ordering, ops::Range};

use hyperion_log::*;
use hyperion_mem::{
<<<<<<< HEAD
    from_higher_half, is_higher_half,
    pmm::{self, PageFrame},
    to_higher_half,
    vmm::{NotHandled, PageFaultResult, PageMapImpl, Privilege},
=======
    from_higher_half, pmm, to_higher_half,
    vmm::{Handled, NotHandled, PageFaultResult, PageMapImpl, Privilege},
>>>>>>> 90e427e1
};
use spin::RwLock;
use x86_64::{
    instructions::tlb,
    registers::control::{Cr3, Cr3Flags},
    structures::paging::{
<<<<<<< HEAD
        mapper::{MapToError, MappedFrame, MapperFlush, TranslateResult, UnmapError},
        page_table::{FrameError, PageTableEntry},
        MappedPageTable, Mapper, OffsetPageTable, Page, PageSize, PageTable, PageTableFlags,
        PhysFrame, Size1GiB, Size2MiB, Size4KiB, Translate,
=======
        mapper::{
            MapToError, MappedFrame, MapperFlush, MapperFlushAll, TranslateResult, UnmapError,
        },
        page_table::{FrameError, PageTableEntry},
        Mapper, OffsetPageTable, Page, PageSize, PageTable, PageTableFlags, PhysFrame, Size1GiB,
        Size2MiB, Size4KiB, Translate,
>>>>>>> 90e427e1
    },
    PhysAddr, VirtAddr,
};
#[allow(unused)] // for rustdoc
use {
    crate::stack::{AddressSpace, USER_HEAP_TOP, VIRT_STACK_SIZE, VIRT_STACK_SIZE_ALL},
    alloc::sync::Arc,
};

use super::pmm::Pfa;
use crate::paging::{Level4, WalkTableIterResult};

//

pub const HIGHER_HALF_DIRECT_MAPPING: VirtAddr = VirtAddr::new_truncate(0xFFFF_8000_0000_0000);
pub const KERNEL_STACKS: VirtAddr = VirtAddr::new_truncate(0xFFFF_FFFD_8000_0000);
pub const KERNEL_EXECUTABLE: VirtAddr = VirtAddr::new_truncate(0xFFFF_FFFF_8000_0000);
pub const CURRENT_ADDRESS_SPACE: VirtAddr = VirtAddr::new_truncate(0xFFFF_FFFF_FFFF_F000);

/// the page should not be freed
pub const NO_FREE: PageTableFlags = PageTableFlags::BIT_9;
/// the page is shared and was originally writeable
pub const COW: PageTableFlags = PageTableFlags::BIT_10;
/// the page is allocated on first use using a page fault
pub const LAZY_ALLOC: PageTableFlags = PageTableFlags::BIT_52;

//

fn v_addr_from_parts(
    offset: usize,
    p1_index: usize,
    p2_index: usize,
    p3_index: usize,
    p4_index: usize,
) -> VirtAddr {
    assert!(p4_index < (1 << 9));
    assert!(p3_index < (1 << 9));
    assert!(p2_index < (1 << 9));
    assert!(p1_index < (1 << 9));
    assert!(offset < (1 << 12));
    VirtAddr::new_truncate(
        (p4_index as u64) << 12 << 9 << 9 << 9
            | (p3_index as u64) << 12 << 9 << 9
            | (p2_index as u64) << 12 << 9
            | (p1_index as u64) << 12
            | (offset as u64),
    )
}

fn next_table(entry: &mut PageTableEntry) -> Option<&mut PageTable> {
    let frame = entry.frame().ok()?;
    Some(unsafe { &mut *to_higher_half(frame.start_address()).as_mut_ptr() })
}

fn page_fault_1gib(_entry: &mut PageTableEntry, _addr: VirtAddr) -> PageFaultResult {
    Ok(NotHandled)
}

fn page_fault_2mib(_entry: &mut PageTableEntry, _addr: VirtAddr) -> PageFaultResult {
    Ok(NotHandled)
}

fn page_fault_4kib(entry: &mut PageTableEntry, addr: VirtAddr) -> PageFaultResult {
    let mut flags = entry.flags();
    if flags.contains(COW) {
        flags.remove(COW);
        flags.insert(PageTableFlags::WRITABLE);
    } else {
        return Ok(NotHandled);
    }

    let page = Page::containing_address(addr);
    let frame = entry.frame().unwrap();
    let new_frame = unsafe { pmm::PFA.fork_page_fault(frame, page) };
    entry.set_frame(new_frame, flags);
    MapperFlush::new(Page::<Size4KiB>::containing_address(addr)).flush();

    Err(Handled)
}

//

fn alloc_table() -> PhysFrame {
    let frame = pmm::PFA.alloc(1);
    PhysFrame::<Size4KiB>::from_start_address(frame.physical_addr()).unwrap()
}

fn free_table(f: PhysFrame) {
    let frame = unsafe { PageFrame::new(f.start_address(), 1) };
    pmm::PFA.free(frame)
}

//

pub struct PageMap {
    inner: RwLock<LockedPageMap>,
    owned: bool,
}

impl PageMapImpl for PageMap {
    fn page_fault(&self, v_addr: VirtAddr, _privilege: Privilege) -> PageFaultResult {
        // TODO: lazy allocs

        let mut offs = self.offs.write();
        let l4 = offs.level_4_table();

        // giant pages
        let l4e = &mut l4[v_addr.p4_index()];
        let Some(l3) = next_table(l4e) else {
            return Ok(NotHandled);
        };

        // huge pages
        let l3e = &mut l3[v_addr.p3_index()];
        let Some(l2) = next_table(l3e) else {
            return page_fault_1gib(l3e, v_addr);
        };

        // normal pages
        let l2e = &mut l2[v_addr.p2_index()];
        let Some(l1) = next_table(l2e) else {
            return page_fault_2mib(l2e, v_addr);
        };

        let l1e = &mut l1[v_addr.p1_index()];
        page_fault_4kib(l1e, v_addr)
    }

    fn current() -> Self {
        // TODO: unsound, multiple mutable references to the same table could be made

        let (l4, _) = Cr3::read();
        let l4: &mut PageTable = unsafe { &mut *to_higher_half(l4.start_address()).as_mut_ptr() };

        Self {
            inner: RwLock::new(LockedPageMap { l4 }),
            owned: false,
        }
    }

    fn new() -> Self {
        let cr3 = alloc_table();
        let l4: &mut PageTable = unsafe { &mut *to_higher_half(cr3.start_address()).as_mut_ptr() };

        l4.zero();

        // TODO: Copy on write maps

        let page_map = Self {
            inner: RwLock::new(LockedPageMap { l4 }),
            owned: true,
        };

        // hyperion_log::debug!("higher half direct map");
        // TODO: pmm::PFA.allocations();
        assert_eq!(
            HIGHER_HALF_DIRECT_MAPPING.as_u64(),
            hyperion_boot::hhdm_offset()
        );
        page_map.map(
            HIGHER_HALF_DIRECT_MAPPING..HIGHER_HALF_DIRECT_MAPPING + 0x100000000u64, // KERNEL_STACKS,
            PhysAddr::new(0x0),
            PageTableFlags::PRESENT | PageTableFlags::WRITABLE | PageTableFlags::NO_EXECUTE,
        );

        // FIXME: less dumb kernel mapping
        // deep copy the kernel mapping from the bootloader pagemap
        // and then use it as a global or CoW page map
        //
        // currently the whole kernel mapping is RW so a bug could write
        // code into the executable kernel region (which is obviously really fkng bad)
        let kernel = VirtAddr::new(hyperion_boot::virt_addr() as _);
        let top = kernel + hyperion_boot::size();
        hyperion_log::trace!("kernel map {kernel:#018x}");
        page_map.map(
            kernel..top,
            PhysAddr::new(hyperion_boot::phys_addr() as _),
            PageTableFlags::PRESENT | PageTableFlags::WRITABLE,
        );

        // page_map.debug();

        page_map
    }

    fn fork(&self) -> Self {
        let new = Self::new();

        assert!(self.is_active());

        let mut offs = self.offs.write();
        // TODO: CoW page tables also

        let hhdm_p4_index: usize = VirtAddr::new(hyperion_boot::hhdm_offset())
            .p4_index()
            .into();

        // TODO: iter maps instead of this mess
        let l4: &mut PageTable = offs.level_4_table();
        for (l4i, l4e) in l4.iter_mut().enumerate() {
            if l4i >= hhdm_p4_index {
                break;
            }

            let l3 = match l4e.frame() {
                Err(FrameError::FrameNotPresent) => continue,
                Err(FrameError::HugeFrame) => unreachable!(),
                Ok(l3) => l3,
            };
            let l3: &mut PageTable =
                unsafe { &mut *to_higher_half(l3.start_address()).as_mut_ptr() };
            for (l3i, l3e) in l3.iter_mut().enumerate() {
                let l2 = match l3e.frame() {
                    Err(FrameError::FrameNotPresent) => continue,
                    Err(FrameError::HugeFrame) => {
                        /* // 1 GiB page
                        // mark as read only
                        let w = l2f.contains(PageTableFlags::WRITABLE);
                        l2f.remove(PageTableFlags::WRITABLE);
                        l2f.insert(COW); // bit 10 == copy on write marker
                        l2f.set(COW_WRITEABLE, w); // bit 11 == copy on write writeable marker
                        l3e.set_flags(l2f);

                        let start = v_addr_from_parts(0, 0, 0, l3i, l4i);
                        new.map(start..start + Size1GiB::SIZE, l3e.addr(), l2f);
                        continue; */
                        todo!()
                    }
                    Ok(l2) => l2,
                };
                let l2: &mut PageTable =
                    unsafe { &mut *to_higher_half(l2.start_address()).as_mut_ptr() };
                for (l2i, l2e) in l2.iter_mut().enumerate() {
                    let l1 = match l2e.frame() {
                        Err(FrameError::FrameNotPresent) => continue,
                        Err(FrameError::HugeFrame) => {
                            /* // 2 MiB page
                            // mark as read only
                            let w = l1f.contains(PageTableFlags::WRITABLE);
                            l1f.remove(PageTableFlags::WRITABLE);
                            l1f.insert(COW);
                            l1f.set(COW_WRITEABLE, w);
                            l2e.set_flags(l1f);

                            let start = v_addr_from_parts(0, 0, l2i, l3i, l4i);
                            new.map(start..start + Size2MiB::SIZE, l2e.addr(), l1f);
                            continue; */
                            todo!()
                        }
                        Ok(l1) => l1,
                    };
                    let l1: &mut PageTable =
                        unsafe { &mut *to_higher_half(l1.start_address()).as_mut_ptr() };
                    for (l1i, l1e) in l1.iter_mut().enumerate() {
                        let l0 = match l1e.frame() {
                            Err(FrameError::FrameNotPresent) => continue,
                            Err(FrameError::HugeFrame) => {
                                unreachable!()
                            }
                            Ok(l0) => l0,
                        };

                        // 4 KiB page
                        // mark as read only
                        let mut l0f = l1e.flags();
                        if l0f.contains(PageTableFlags::WRITABLE) {
                            l0f.remove(PageTableFlags::WRITABLE);
                            l0f.insert(COW);
                        }
                        l1e.set_flags(l0f);

                        let start = v_addr_from_parts(0, l1i, l2i, l3i, l4i);
                        let l1e_addr =
                            unsafe { pmm::PFA.fork(l0, Page::from_start_address(start).unwrap()) };
                        new.map(start..start + Size4KiB::SIZE, l1e_addr.start_address(), l0f);
                    }
                }
            }
        }

        MapperFlushAll::new().flush_all();

        new
    }

    fn activate(&self) {
        self.inner.read().activate()
    }

    fn virt_to_phys(&self, addr: VirtAddr) -> Option<PhysAddr> {
        self.inner
            .read()
            .translate_addr(addr)
            .map(|(addr, _, _)| addr)
    }

    fn phys_to_virt(&self, addr: PhysAddr) -> VirtAddr {
        to_higher_half(addr)
    }

    fn map(&self, v_addr: Range<VirtAddr>, p_addr: PhysAddr, flags: PageTableFlags) {
        self.inner.write().map(v_addr, p_addr, flags)
    }

    #[track_caller]
    fn unmap(&self, v_addr: Range<VirtAddr>) {
        hyperion_log::debug!("({})", core::panic::Location::caller());
        self.inner.write().unmap(v_addr)
    }

    fn is_mapped(&self, v_addr: Range<VirtAddr>, has_at_least: PageTableFlags) -> bool {
        self.inner.read().is_mapped(v_addr, has_at_least)
    }
}

//

struct LockedPageMap {
    l4: &'static mut PageTable,
}

impl LockedPageMap {
    fn l4(&mut self) -> &mut PageTable {
        self.l4
    }

    fn activate(&self) {
        let virt = self.l4 as *const PageTable as u64;
        let phys = from_higher_half(VirtAddr::new(virt));
        let cr3 = PhysFrame::containing_address(phys);

        if Cr3::read().0 == cr3 {
            hyperion_log::trace!("page map switch avoided (same)");
            return;
        }

        hyperion_log::trace!("switching page maps");
        unsafe { Cr3::write(cr3, Cr3Flags::empty()) };
    }

    fn map(
        &mut self,
        Range { mut start, end }: Range<VirtAddr>,
        mut to: PhysAddr,
        flags: PageTableFlags,
    ) {
        if !start.is_aligned(Size4KiB::SIZE)
            || !end.is_aligned(Size4KiB::SIZE)
            || !to.is_aligned(Size4KiB::SIZE)
        {
            panic!("Not aligned");
        }

        hyperion_log::debug!(
            "mapping [ 0x{start:016x}..0x{end:016x} ] to 0x{to:016x} with {flags:?}"
        );

        loop {
            if start == end {
                break;
            } else if start > end {
                panic!("over-mapped");
            }

            let Err(err_1gib) = self.try_map_1gib(start..end, to, flags) else {
                // could crash if the last possible phys/virt page was mapped
                start += Size1GiB::SIZE;
                to += Size1GiB::SIZE;
                continue;
            };

            let Err(err_2mib) = self.try_map_2mib(start..end, to, flags) else {
                start += Size2MiB::SIZE;
                to += Size2MiB::SIZE;
                continue;
            };

            let Err(err_4kib) = self.try_map_4kib(start..end, to, flags) else {
                start += Size4KiB::SIZE;
                to += Size4KiB::SIZE;
                continue;
            };

            hyperion_log::error!("FIXME: failed to map [ 0x{start:016x} to 0x{to:016x} ]");
            hyperion_log::error!(" .. 1GiB: {err_1gib:?}");
            hyperion_log::error!(" .. 2MiB: {err_2mib:?}");
            hyperion_log::error!(" .. 4KiB: {err_4kib:?}");
        }
    }

    fn is_map_valid<S: PageSize>(
        Range { start, end }: Range<VirtAddr>,
        to: PhysAddr,
    ) -> Result<(Page<S>, PhysFrame<S>), TryMapError<S>> {
        let Ok(page) = Page::<S>::from_start_address(start) else {
            return Err(TryMapError::NotAligned);
        };

        let Some(limit) = end.as_u64().checked_sub(S::SIZE) else {
            hyperion_log::debug!("limit calc");
            return Err(TryMapError::Overflow);
        };

        if start.as_u64() > limit {
            hyperion_log::debug!("limit test {start:#018x}..{end:#018x}");
            return Err(TryMapError::Overflow);
        }

        let frame = PhysFrame::from_start_address(to).map_err(|_| TryMapError::NotAligned)?;

        Ok((page, frame))
    }

    // None = HugeFrame
    fn create_table(entry: &mut PageTableEntry) -> Option<&mut PageTable> {
        let flags =
            PageTableFlags::PRESENT | PageTableFlags::WRITABLE | PageTableFlags::USER_ACCESSIBLE;

        let table = match entry.frame() {
            Ok(table) => table,
            Err(FrameError::FrameNotPresent) => {
                let table = alloc_table();
                entry.set_frame(table, flags);
                table
            }
            Err(FrameError::HugeFrame) => return None,
        };

        let addr = to_higher_half(table.start_address()).as_mut_ptr();

        Some(unsafe { &mut *addr })
    }

    fn try_map_1gib(
        &mut self,
        Range { start, end }: Range<VirtAddr>,
        to: PhysAddr,
        flags: PageTableFlags,
    ) -> Result<(), TryMapError<Size1GiB>> {
        let (from, to) = Self::is_map_valid(start..end, to)?;

        let Some(p3) = Self::create_table(&mut self.l4[from.p4_index()]) else {
            unreachable!("512GiB maps are not supported");
        };
        let p3e = &mut p3[from.p3_index()];

        if !p3e.is_unused() {
            return Err(TryMapError::AlreadyMapped);
        }

        p3e.set_addr(
            to.start_address(),
            flags | PageTableFlags::HUGE_PAGE | PageTableFlags::PRESENT,
        );
        tlb::flush(from.start_address());

        Ok(())
    }

    fn try_map_2mib(
        &mut self,
        Range { start, end }: Range<VirtAddr>,
        to: PhysAddr,
        flags: PageTableFlags,
    ) -> Result<(), TryMapError<Size2MiB>> {
        let (from, to) = Self::is_map_valid(start..end, to)?;

        let Some(p3) = Self::create_table(&mut self.l4[from.p4_index()]) else {
            unreachable!("512GiB maps are not supported");
        };
        let Some(p2) = Self::create_table(&mut p3[from.p3_index()]) else {
            return Err(TryMapError::WrongSize);
        };
        let p2e = &mut p2[from.p2_index()];

        if !p2e.is_unused() {
            return Err(TryMapError::AlreadyMapped);
        }

        p2e.set_addr(
            to.start_address(),
            flags | PageTableFlags::HUGE_PAGE | PageTableFlags::PRESENT,
        );
        tlb::flush(from.start_address());

        Ok(())
    }

    fn try_map_4kib(
        &mut self,
        Range { start, end }: Range<VirtAddr>,
        to: PhysAddr,
        flags: PageTableFlags,
    ) -> Result<(), TryMapError<Size4KiB>> {
        let (from, to) = Self::is_map_valid(start..end, to)?;

        let Some(p3) = Self::create_table(&mut self.l4[from.p4_index()]) else {
            unreachable!("512GiB maps are not supported");
        };
        let Some(p2) = Self::create_table(&mut p3[from.p3_index()]) else {
            return Err(TryMapError::WrongSize);
        };
        let Some(p1) = Self::create_table(&mut p2[from.p2_index()]) else {
            return Err(TryMapError::WrongSize);
        };
        let p1e = &mut p1[from.p1_index()];

        if !p1e.is_unused() {
            return Err(TryMapError::AlreadyMapped);
        }

        // hyperion_log::debug!("{:#018x}", to.start_address());
        p1e.set_frame(to, flags | PageTableFlags::PRESENT);
        tlb::flush(from.start_address());

        Ok(())
    }

    fn unmap(&mut self, Range { mut start, end }: Range<VirtAddr>) {
        if !start.is_aligned(Size4KiB::SIZE) || !end.is_aligned(Size4KiB::SIZE) {
            panic!("Not aligned");
        }

        hyperion_log::debug!("unmapping [ 0x{start:016x}..0x{end:016x} ]");

        loop {
            if start == end {
                break;
            } else if start > end {
                panic!("over-unmapped");
            }

            hyperion_log::debug!("unmapping {start:#018x}");

            let Err(err_1gib) = self.try_unmap_1gib(start..end) else {
                // could crash if the last possible phys/virt page was mapped
                start += Size1GiB::SIZE;
                continue;
            };

            let Err(err_2mib) = self.try_unmap_2mib(start..end) else {
                start += Size2MiB::SIZE;
                continue;
            };

            let Err(err_4kib) = self.try_unmap_4kib(start..end) else {
                start += Size4KiB::SIZE;
                continue;
            };

            hyperion_log::error!("FIXME: failed to unmap [ 0x{start:016x} ]");
            hyperion_log::error!(" .. 1GiB: {err_1gib:?}");
            hyperion_log::error!(" .. 2MiB: {err_2mib:?}");
            hyperion_log::error!(" .. 4KiB: {err_4kib:?}");
        }
    }

    // None = HugeFrame
    fn read_table<S: PageSize>(
        entry: &mut PageTableEntry,
    ) -> Result<Option<&mut PageTable>, TryMapError<S>> {
        match entry.frame() {
            Ok(table) => {
                let addr = to_higher_half(table.start_address()).as_mut_ptr();
                Ok(Some(unsafe { &mut *addr }))
            }
            Err(FrameError::FrameNotPresent) => Ok(None),
            Err(FrameError::HugeFrame) => Err(TryMapError::WrongSize),
        }
    }

    fn try_unmap_1gib(
        &mut self,
        Range { start, end }: Range<VirtAddr>,
    ) -> Result<(), TryMapError<Size1GiB>> {
        let (from, _) = Self::is_map_valid(start..end, PhysAddr::new_truncate(0))?;

        let Some(p3) = Self::read_table(&mut self.l4[from.p4_index()])? else {
            unreachable!("512GiB maps are not supported");
        };
        let p3e = &mut p3[from.p3_index()];

        if p3e.is_unused() {
            hyperion_log::warn!("already unmapped");
            return Ok(());
        }

        if !p3e.flags().contains(PageTableFlags::HUGE_PAGE) {
            return Err(TryMapError::WrongSize);
        }

        // free_table(PhysFrame::from_start_address(p3e.addr()).unwrap());
        p3e.set_unused();
        tlb::flush(from.start_address());

        Ok(())
    }

    fn try_unmap_2mib(
        &mut self,
        Range { start, end }: Range<VirtAddr>,
    ) -> Result<(), TryMapError<Size2MiB>> {
        let (from, _) = Self::is_map_valid(start..end, PhysAddr::new_truncate(0))?;

        let Some(p3) = Self::read_table(&mut self.l4[from.p4_index()])? else {
            unreachable!("512GiB maps are not supported");
        };
        let Some(p2) = Self::read_table(&mut p3[from.p3_index()])? else {
            hyperion_log::warn!("already unmapped");
            return Ok(());
        };
        let p2e = &mut p2[from.p2_index()];

        if p2e.is_unused() {
            hyperion_log::warn!("already unmapped");
            return Ok(());
        }

        if !p2e.flags().contains(PageTableFlags::HUGE_PAGE) {
            return Err(TryMapError::WrongSize);
        }

        // free_table(PhysFrame::from_start_address(p2e.addr()).unwrap());
        p2e.set_unused();
        tlb::flush(from.start_address());

        Ok(())
    }

    fn try_unmap_4kib(
        &mut self,
        Range { start, end }: Range<VirtAddr>,
    ) -> Result<(), TryMapError<Size4KiB>> {
        let (from, _) = Self::is_map_valid(start..end, PhysAddr::new_truncate(0))?;

        let Some(p3) = Self::read_table(&mut self.l4[from.p4_index()])? else {
            hyperion_log::warn!("already unmapped p3");
            return Ok(());
        };
        let Some(p2) = Self::read_table(&mut p3[from.p3_index()])? else {
            hyperion_log::warn!("already unmapped p2");
            return Ok(());
        };
        let Some(p1) = Self::read_table(&mut p2[from.p2_index()])? else {
            hyperion_log::warn!("already unmapped p1");
            return Ok(());
        };
        let p1e = &mut p1[from.p1_index()];

        if p1e.is_unused() {
            hyperion_log::warn!("already unmapped");
            return Ok(());
        }

        if p1e.flags().contains(PageTableFlags::HUGE_PAGE) {
            panic!("4kib page cannot be a huge page");
        }

        // free_table(PhysFrame::from_start_address(p1e.addr()).unwrap());
        p1e.set_unused();
        tlb::flush(from.start_address());

        Ok(())
    }

    fn is_mapped(
        &self,
        Range { mut start, mut end }: Range<VirtAddr>,
        contains: PageTableFlags,
    ) -> bool {
        start = start.align_down(Size4KiB::SIZE);
        end = end.align_up(Size4KiB::SIZE);

        loop {
            if start >= end {
                return true;
            }

            let Some((_, frame, flags)) = self.translate_addr(start) else {
                return false;
            };

            if !flags.contains(contains) {
                return false;
            }

            match frame {
                MappedFrame::Size4KiB(_) => start += Size4KiB::SIZE,
                MappedFrame::Size2MiB(_) => start += Size2MiB::SIZE,
                MappedFrame::Size1GiB(_) => start += Size1GiB::SIZE,
            };
        }
    }

    fn translate_layer(&self, entry: &PageTableEntry) -> Option<Result<&PageTable, ()>> {
        match entry.frame() {
            Ok(next) => {
                let addr = to_higher_half(next.start_address()).as_ptr();
                Some(Ok(unsafe { &*addr }))
            }
            Err(FrameError::FrameNotPresent) => None,
            Err(FrameError::HugeFrame) => Some(Err(())),
        }
    }

    fn translate_addr(&self, v_addr: VirtAddr) -> Option<(PhysAddr, MappedFrame, PageTableFlags)> {
        let l4e = &self.l4[v_addr.p4_index()];
        let Ok(l3) = self.translate_layer(l4e)? else {
            unreachable!("512GiB maps are not supported");
        };

        let l3e = &l3[v_addr.p3_index()];
        let Ok(l2) = self.translate_layer(l3e)? else {
            let f = PhysFrame::from_start_address(l3e.addr()).unwrap();
            let addr = f.start_address() + (v_addr.as_u64() & 0o_777_777_7777);
            return Some((addr, MappedFrame::Size1GiB(f), l3e.flags()));
        };

        let l2e = &l2[v_addr.p2_index()];
        let Ok(l1) = self.translate_layer(l2e)? else {
            let f = PhysFrame::from_start_address(l2e.addr()).unwrap();
            let addr = f.start_address() + (v_addr.as_u64() & 0o_777_7777);
            return Some((addr, MappedFrame::Size2MiB(f), l2e.flags()));
        };

        let l1e = &l1[v_addr.p1_index()];
        let phys = match l1e.frame() {
            Ok(p) => p,
            Err(FrameError::FrameNotPresent) => return None,
            Err(FrameError::HugeFrame) => unreachable!("huge page at lvl 1"),
        };

        let f = PhysFrame::from_start_address(l1e.addr()).unwrap();
        let addr = f.start_address() + (v_addr.as_u64() & 0o_7777);
        Some((addr, MappedFrame::Size4KiB(f), l1e.flags()))
    }

    fn cr3(&self) -> PhysFrame {
        let virt = self.l4 as *const PageTable as u64;
        let phys = from_higher_half(VirtAddr::new(virt));
        PhysFrame::from_start_address(phys).unwrap()
    }

    fn is_active(&self) -> bool {
        Cr3::read().0 == self.cr3()
    }
}

//

impl PageMap {
    /// # Safety
    /// Unsafe if the page map was obtained with `PageMap::current`,
    /// the page table should have been owned by the bootloader if so.
    pub unsafe fn mark_owned(&mut self) {
        self.owned = true;
    }

    pub fn is_active(&self) -> bool {
        self.inner.read().is_active()
    }

    pub fn cr3(&self) -> PhysFrame {
        self.inner.read().cr3()
    }

    pub fn fork_into(&self, _into: &Self) {
        /* let mut from_offs = self.offs.write();
        let mut into_offs = new.offs.write();
        // TODO: CoW page tables also

        let hhdm_p4_index: usize = VirtAddr::new(hyperion_boot::hhdm_offset())
            .p4_index()
            .into();

        // TODO: iter maps instead of this mess
        let from_l4: &mut PageTable = from_offs.level_4_table();
        let into_l4: &mut PageTable = into_offs.level_4_table();

        for (from_l4e, into_l4e) in from_l4.iter_mut().zip(into_l4) {} */
    }

    pub fn debug(&self) {
        fn travel_level(
            flags: PageTableFlags,
            l: WalkTableIterResult,
            output: &mut BTreeMap<u64, (PageTableFlags, u64)>,
            v_addr: usize,
        ) {
            match l {
                WalkTableIterResult::Size1GiB(_p_addr) => {
                    // output.insert(p_addr.as_u64(), (flags, Size1GiB::SIZE));
                    output.insert(v_addr as u64, (flags, Size1GiB::SIZE));
                }
                WalkTableIterResult::Size2MiB(_p_addr) => {
                    // output.insert(p_addr.as_u64(), (flags, Size2MiB::SIZE));
                    output.insert(v_addr as u64, (flags, Size2MiB::SIZE));
                }
                WalkTableIterResult::Size4KiB(_p_addr) => {
                    // output.insert(p_addr.as_u64(), (flags, Size4KiB::SIZE));
                    output.insert(v_addr as u64, (flags, Size4KiB::SIZE));
                }
                WalkTableIterResult::Level3(l3) => {
                    for (i, flags, entry) in l3.iter() {
                        travel_level(flags, entry, output, v_addr + (i << 12 << 9 << 9));
                    }
                }
                WalkTableIterResult::Level2(l2) => {
                    for (i, flags, entry) in l2.iter() {
                        travel_level(flags, entry, output, v_addr + (i << 12 << 9));
                    }
                }
                WalkTableIterResult::Level1(l1) => {
                    for (i, flags, entry) in l1.iter() {
                        travel_level(flags, entry, output, v_addr + (i << 12));
                    }
                }
            }
        }

        let hhdm_p4_index: usize = VirtAddr::new(hyperion_boot::hhdm_offset())
            .p4_index()
            .into();

        let inner = self.inner.read();

        println!("BEGIN PAGE TABLE ITER");
        let mut output = BTreeMap::new();
        let mut output_hh = BTreeMap::new();
        let l4 = Level4::from_pml4(inner.l4);
        for (i, flags, entry) in l4.iter() {
            let v_addr = i << 12 << 9 << 9 << 9;
            if i < hhdm_p4_index {
                travel_level(flags, entry, &mut output, v_addr);
            } else {
                travel_level(flags, entry, &mut output_hh, v_addr);
            }
        }
        println!("END PAGE TABLE ITER");

        let print_output = |output: BTreeMap<u64, (PageTableFlags, u64)>| {
            let mut last = None;
            for (segment_start, (mut flags, segment_size)) in output {
                let segment_end = segment_start + segment_size;
                flags.remove(PageTableFlags::ACCESSED);
                flags.remove(PageTableFlags::DIRTY);
                flags.remove(PageTableFlags::HUGE_PAGE);

                if let Some((last_flags, last_start, last_end)) = last.take() {
                    if last_flags != flags || last_end < segment_start {
                        println!(
                            "PAGING SEGMENT [ 0x{last_start:016x}..0x{last_end:016x} ] {:?}",
                            last_flags
                        );
                        last = Some((flags, segment_start, segment_end));
                    } else {
                        last = Some((last_flags, last_start, segment_end));
                    }
                } else {
                    last = Some((flags, segment_start, segment_end));
                }
            }
            if let Some((last_flags, last_start, last_end)) = last {
                println!(
                    "PAGING SEGMENT [ 0x{last_start:016x}..0x{last_end:016x} ] {:?}",
                    last_flags
                );
            }
        };
        println!("BEGIN PAGE TABLE SEGMENTS");
        print_output(output);
        println!("BEGIN HIGHER HALF PAGE TABLE SEGMENTS");
        print_output(output_hh);
        println!("END PAGE TABLE SEGMENTS");
    }
}

impl Drop for PageMap {
    fn drop(&mut self) {
        fn travel_level(l: WalkTableIterResult) {
            match l {
                WalkTableIterResult::Size1GiB(_p_addr) => {}
                WalkTableIterResult::Size2MiB(_p_addr) => {}
                WalkTableIterResult::Size4KiB(_p_addr) => {}
                WalkTableIterResult::Level3(l3) => {
                    for (_, flags, entry) in l3.iter() {
                        if !flags.contains(NO_FREE) {
                            travel_level(entry);
                        }
                    }

                    let table = from_higher_half(VirtAddr::new(l3.0 as *const _ as u64));
                    Pfa.deallocate_frame(PhysFrame::containing_address(table));
                }
                WalkTableIterResult::Level2(l2) => {
                    for (_, flags, entry) in l2.iter() {
                        if !flags.contains(NO_FREE) {
                            travel_level(entry);
                        }
                    }

                    let table = from_higher_half(VirtAddr::new(l2.0 as *const _ as u64));
                    Pfa.deallocate_frame(PhysFrame::containing_address(table));
                }
                WalkTableIterResult::Level1(l1) => {
                    for (_, flags, entry) in l1.iter() {
                        if !flags.contains(NO_FREE) {
                            travel_level(entry);
                        }
                    }

                    let table = from_higher_half(VirtAddr::new(l1.0 as *const _ as u64));
                    Pfa.deallocate_frame(PhysFrame::containing_address(table));
                }
            }
        }

        if !self.owned {
            return;
        }

        assert!(!self.is_active());

        let l4 = Level4::from_pml4(&self.inner.get_mut().l4);
        for (_, flags, entry) in l4.iter() {
            if !flags.contains(NO_FREE) {
                travel_level(entry);
            } else {
                hyperion_log::debug!("skip bit 9");
            }
        }

        let table = from_higher_half(VirtAddr::new(self.inner.get_mut().l4 as *const _ as u64));
        Pfa.deallocate_frame(PhysFrame::containing_address(table));
    }
}

/* fn lazy_map(
    table: &mut OffsetPageTable,
    v_addr: VirtAddr,
    region: Range<VirtAddr>,
    p_addr: PhysAddr,
    flags: PageTableFlags,
) -> PageFaultResult {
    if !region.contains(&v_addr) {
        return PageFaultResult::NotHandled;
    }

    if lazy_map_sized::<Size1GiB>(table, v_addr, region.clone(), p_addr, flags)
        == PageFaultResult::Handled
    {
        return PageFaultResult::Handled;
    }
    if lazy_map_sized::<Size2MiB>(table, v_addr, region.clone(), p_addr, flags)
        == PageFaultResult::Handled
    {
        return PageFaultResult::Handled;
    }
    if lazy_map_sized::<Size4KiB>(table, v_addr, region.clone(), p_addr, flags)
        == PageFaultResult::Handled
    {
        return PageFaultResult::Handled;
    }

    let _ = region;

    PageFaultResult::NotHandled
}

fn lazy_map_sized<T>(
    table: &mut OffsetPageTable,
    v_addr: VirtAddr,
    region: Range<VirtAddr>,
    p_addr: PhysAddr,
    flags: PageTableFlags,
) -> PageFaultResult
where
    T: PageSize + core::fmt::Debug,
    for<'a> OffsetPageTable<'a>: Mapper<T>,
{
    let map = v_addr.align_down(T::SIZE)..v_addr.align_up(T::SIZE);
    if !region.contains(&map.start) && region.contains(&map.end) {
        return PageFaultResult::NotHandled;
    }

    let p_addr = p_addr - map.start.as_u64();

    if let Err(err) = try_map_sized::<T>(table, map.start, map.end, p_addr, flags) {
        hyperion_log::error!("map err: {err:?}");
        return PageFaultResult::NotHandled;
    }

    PageFaultResult::Handled
} */

#[derive(Debug)]
pub enum TryMapError<T: PageSize> {
    Overflow,
    NotAligned,
    MapToError(MapToError<T>),
    WrongSize,
    AlreadyMapped,
}

#[derive(Debug)]
pub enum TryUnmapError<T: PageSize> {
    Overflow,
    NotAligned,
    MapToError(MapToError<T>),
    WrongSize,
    AlreadyMapped,
}

fn try_map_sized<T>(
    table: &mut OffsetPageTable,
    start: VirtAddr,
    end: VirtAddr,
    p_addr: PhysAddr,
    flags: PageTableFlags,
) -> Result<(), TryMapError<T>>
where
    T: PageSize,
    for<'a> OffsetPageTable<'a>: Mapper<T>,
{
    let Some(mapping_end) = start.as_u64().checked_add(T::SIZE - 1) else {
        return Err(TryMapError::Overflow);
    };

    if mapping_end > end.as_u64() {
        return Err(TryMapError::Overflow);
    }

    if !start.is_aligned(T::SIZE) || !p_addr.is_aligned(T::SIZE) {
        return Err(TryMapError::NotAligned);
    }

    let page = Page::<T>::containing_address(start);
    let frame = PhysFrame::<T>::containing_address(p_addr);

    let result = unsafe {
        table.map_to_with_table_flags(
            page,
            frame,
            flags,
            (flags & (PageTableFlags::PRESENT | PageTableFlags::USER_ACCESSIBLE))
                | PageTableFlags::WRITABLE,
            &mut Pfa,
        )
    };

    if let Err(MapToError::PageAlreadyMapped(old_frame)) = result {
        if old_frame == frame {
            return Ok(());
        }
    }

    result.map_err(|err| TryMapError::MapToError(err))?.flush();

    /* hyperion_log::debug!("mapped 1GiB at 0x{:016x}", start);
    crash_after_nth(10); */

    Ok(())
}

fn try_unmap_sized<T>(
    table: &mut OffsetPageTable,
    start: VirtAddr,
    _end: VirtAddr,
) -> Result<(), TryMapError<T>>
where
    T: PageSize,
    for<'a> OffsetPageTable<'a>: Mapper<T>,
{
    let Some(_mapping_end) = start.as_u64().checked_add(T::SIZE - 1) else {
        return Err(TryMapError::Overflow);
    };

    /* if mapping_end > end.as_u64() {
        return Err(TryMapSizedError::Overflow);
    } */

    if !start.is_aligned(T::SIZE) {
        return Err(TryMapError::NotAligned);
    }

    let page = Page::<T>::containing_address(start);

    match table.unmap(page) {
        Ok((_, ok)) => {
            ok.flush();
            Ok(())
        }
        Err(UnmapError::PageNotMapped) => {
            // hyperion_log::debug!("already not mapped");
            Ok(())
        }
        Err(UnmapError::ParentEntryHugePage) => Err(TryMapError::WrongSize),
        Err(_err) => panic!("{_err:?}"),
    }
}

fn v_addr_checked_add(addr: VirtAddr, rhs: u64) -> Option<VirtAddr> {
    VirtAddr::try_new(addr.as_u64().checked_add(rhs)?).ok()
}

fn p_addr_checked_add(addr: PhysAddr, rhs: u64) -> Option<PhysAddr> {
    PhysAddr::try_new(addr.as_u64().checked_add(rhs)?).ok()
}<|MERGE_RESOLUTION|>--- conflicted
+++ resolved
@@ -26,34 +26,20 @@
 
 use hyperion_log::*;
 use hyperion_mem::{
-<<<<<<< HEAD
-    from_higher_half, is_higher_half,
+    from_higher_half, is_higher_half, pmm,
     pmm::{self, PageFrame},
     to_higher_half,
-    vmm::{NotHandled, PageFaultResult, PageMapImpl, Privilege},
-=======
-    from_higher_half, pmm, to_higher_half,
     vmm::{Handled, NotHandled, PageFaultResult, PageMapImpl, Privilege},
->>>>>>> 90e427e1
 };
 use spin::RwLock;
 use x86_64::{
     instructions::tlb,
     registers::control::{Cr3, Cr3Flags},
     structures::paging::{
-<<<<<<< HEAD
         mapper::{MapToError, MappedFrame, MapperFlush, TranslateResult, UnmapError},
         page_table::{FrameError, PageTableEntry},
         MappedPageTable, Mapper, OffsetPageTable, Page, PageSize, PageTable, PageTableFlags,
         PhysFrame, Size1GiB, Size2MiB, Size4KiB, Translate,
-=======
-        mapper::{
-            MapToError, MappedFrame, MapperFlush, MapperFlushAll, TranslateResult, UnmapError,
-        },
-        page_table::{FrameError, PageTableEntry},
-        Mapper, OffsetPageTable, Page, PageSize, PageTable, PageTableFlags, PhysFrame, Size1GiB,
-        Size2MiB, Size4KiB, Translate,
->>>>>>> 90e427e1
     },
     PhysAddr, VirtAddr,
 };
