--- conflicted
+++ resolved
@@ -58,9 +58,17 @@
 pub const KERNEL_EXECUTABLE: VirtAddr = VirtAddr::new_truncate(0xFFFF_FFFF_8000_0000);
 pub const CURRENT_ADDRESS_SPACE: VirtAddr = VirtAddr::new_truncate(0xFFFF_FFFF_FFFF_F000);
 
+/// the page should not be freed
+pub const NO_FREE: PageTableFlags = PageTableFlags::BIT_9;
+/// the page is shared
+pub const COW: PageTableFlags = PageTableFlags::BIT_10;
+/// the page is shared and was originally writeable
+pub const COW_WRITEABLE: PageTableFlags = PageTableFlags::BIT_11;
+/// the page is allocated on first use using a page fault
+pub const LAZY_ALLOC: PageTableFlags = PageTableFlags::BIT_52;
+
 //
 
-<<<<<<< HEAD
 fn v_addr_from_parts(
     offset: usize,
     p1_index: usize,
@@ -81,16 +89,6 @@
             | (offset as u64),
     )
 }
-=======
-/// the page should not be freed
-pub const NO_FREE: PageTableFlags = PageTableFlags::BIT_9;
-/// the page is shared
-pub const COW: PageTableFlags = PageTableFlags::BIT_10;
-/// the page is shared and was originally writeable
-pub const COW_WRITEABLE: PageTableFlags = PageTableFlags::BIT_11;
-/// the page is allocated on first use using a page fault
-pub const LAZY_ALLOC: PageTableFlags = PageTableFlags::BIT_52;
->>>>>>> a354f08d
 
 //
 
@@ -134,13 +132,13 @@
         let l1e = &mut l1[v_addr.p1_index()];
         let mut l0f = l1e.flags();
 
-        if l0f.contains(PageTableFlags::BIT_11) {
-            l0f.remove(PageTableFlags::BIT_10);
-            l0f.remove(PageTableFlags::BIT_11);
+        if l0f.contains(COW_WRITEABLE) {
+            l0f.remove(COW);
+            l0f.remove(COW_WRITEABLE);
             l0f.insert(PageTableFlags::WRITABLE);
             // bit 11 == writeable copy on write
-        } else if l0f.contains(PageTableFlags::BIT_10) {
-            l0f.remove(PageTableFlags::BIT_10);
+        } else if l0f.contains(COW) {
+            l0f.remove(COW);
             // bit 10 == copy on write
         } else {
             return Ok(NotHandled);
@@ -250,8 +248,8 @@
                         // mark as read only
                         let w = l2f.contains(PageTableFlags::WRITABLE);
                         l2f.remove(PageTableFlags::WRITABLE);
-                        l2f.insert(PageTableFlags::BIT_10); // bit 10 == copy on write marker
-                        l2f.set(PageTableFlags::BIT_11, w); // bit 11 == copy on write writeable marker
+                        l2f.insert(COW); // bit 10 == copy on write marker
+                        l2f.set(COW_WRITEABLE, w); // bit 11 == copy on write writeable marker
                         l3e.set_flags(l2f);
 
                         let start = v_addr_from_parts(0, 0, 0, l3i, l4i);
@@ -271,8 +269,8 @@
                             // mark as read only
                             let w = l1f.contains(PageTableFlags::WRITABLE);
                             l1f.remove(PageTableFlags::WRITABLE);
-                            l1f.insert(PageTableFlags::BIT_10);
-                            l1f.set(PageTableFlags::BIT_11, w);
+                            l1f.insert(COW);
+                            l1f.set(COW_WRITEABLE, w);
                             l2e.set_flags(l1f);
 
                             let start = v_addr_from_parts(0, 0, l2i, l3i, l4i);
@@ -297,8 +295,8 @@
                         // mark as read only
                         let w = l0f.contains(PageTableFlags::WRITABLE);
                         l0f.remove(PageTableFlags::WRITABLE);
-                        l0f.insert(PageTableFlags::BIT_10);
-                        l0f.set(PageTableFlags::BIT_11, w);
+                        l0f.insert(COW);
+                        l0f.set(COW_WRITEABLE, w);
                         l1e.set_flags(l0f);
 
                         let start = v_addr_from_parts(0, l1i, l2i, l3i, l4i);
